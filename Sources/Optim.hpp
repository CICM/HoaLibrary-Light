/*
// Copyright (c) 2012-2015 Eliott Paris, Julien Colafrancesco, Thomas Le Meur & Pierre Guillot, CICM, Universite Paris 8.
// For information on usage and redistribution, and for a DISCLAIMER OF ALL
// WARRANTIES, see the file, "LICENSE.txt," in this distribution.
*/

#ifndef DEF_HOA_OPTIM_LIGHT
#define DEF_HOA_OPTIM_LIGHT

#include "Processor.hpp"

namespace hoa
{
    //! The optim class optimizes the ambisonic sound field for several restitution systems.
    /** The optim should be used to optimize the ambisonic sound field. There are 3 optimizations, Basic (no optimization), MaxRe (energy vector optimization) and InPhase (energy and velocity vector optimization). Basic has no effect, it should be used (or not) with a perfect ambisonic channels arrangement where all the channels are to equal distance on a circle or a sphere, and for a listener placed at the perfect center of the circle of the sphere. MaxRe should be used should be used for an auditory confined to the center of the circle of the sphere. InPhase should be used when the auditory covers the entire channels area and when the channels arrangement is not a perfect circle or a perfect sphere or when the channels are not to equal distance. Note that the optimizations decrease the precision of the sound field restitution thus it can be compared to particular cases of the fractional orders.
     */
    template <Dimension D, typename T> class Optim : public Processor<D, T>::Harmonics
    {
    public:

        //! The optim constructor.
        /**	The optim constructor allocates and initialize the member values to computes spherical harmonics weighted coefficients depending on a order of decomposition. The order must be at least 1.
         @param     order	The order.
         */
        Optim(const ulong order) noexcept = 0;

        //! The optim destructor.
        /**	The optim destructor free the memory.
         */
        virtual ~Optim() noexcept;

        //! This method performs the optimization.
        /**	You should use this method for in-place or not-in-place processing and sample by sample. The inputs array and outputs array contains the spherical harmonics samples and the minimum size must be the number of harmonics.
         @param     inputs   The inputs array.
         @param     outputs  The outputs array.
         */
        virtual void process(T const* inputs, T* outputs) noexcept;

        //! The basic optim.
        /** The basic optim has no effect, it should be used (or not) with a perfect ambisonic channels arrangement where all the channels are to equal distance on a circle or a sphere, and for a listener placed at the perfect center of the circle of the sphere.
         */
        class Basic : public Optim
        {
        public:

            //! The optim constructor.
            /**	The optim constructor allocates and initialize the member values to computes spherical harmonics weighted coefficients depending on a order of decomposition. The order must be at least 1.
             @param     order	The order.
             */
            Basic(const ulong order) noexcept = 0;

            //! The optim destructor.
            /**	The optim destructor free the memory.
             */
            virtual ~Basic() noexcept;

            //! This method performs the basic optimization.
            /**	You should use this method for in-place or not-in-place processing and sample by sample. The inputs array and outputs array contains the spherical harmonics samples and the minimum size must be the number of harmonics.
             \f[Y^{optimized}_{l,m} = Y_{l,m}\f]
             with \f$l\f$ the degree and \f$m\f$ the order.
             @param     inputs   The inputs array.
             @param     outputs  The outputs array.
             */
            virtual void process(T const* inputs, T* outputs) noexcept;
        };

        //! The maxre optim.
        /** The maxre optim should be used for an auditory confined to the center of the circle of the sphere.
         */
        class MaxRe : public Optim
        {
        public:
            //! The optim constructor.
            /**	The optim constructor allocates and initialize the member values to computes spherical harmonics weighted coefficients depending on a order of decomposition. The order must be at least 1.
             @param     order	The order.
             */
            MaxRe(const ulong order) noexcept = 0;

            //! The optim destructor.
            /**	The optim destructor free the memory.
             */
            virtual ~MaxRe() noexcept;

            //! This method performs the max-re optimization.
            /**	You should use this method for in-place or not-in-place processing and sample by sample. The inputs array and outputs array contains the spherical harmonics samples and the minimum size must be the number of harmonics.
             \f[Y^{optimized}_{l,m} = \cos{(l \times \frac{\pi}{2N + 2})} Y_{l,m} \f]
             with \f$N\f$ the order of decomposition, \f$l\f$ the degree and \f$m\f$ the order.
             @param     inputs   The inputs array.
             @param     outputs  The outputs array.
             */
            virtual void process(T const* inputs, T* outputs) noexcept;
        };

        //! The inphase optim.
        /** The inphase optim should be used when the auditory covers the entire channels area and when the channels arrangement is not a perfect circle or a perfect sphere or when the channels are not to equal distance.
         */
        class InPhase : public Optim
        {
        public:
            //! The optim constructor.
            /**	The optim constructor allocates and initialize the member values to computes spherical harmonics weighted coefficients depending on a order of decomposition. The order must be at least 1.
             @param     order	The order.
             */
            InPhase(const ulong order) noexcept = 0;

            //! The optim destructor.
            /**	The optim destructor free the memory.
             */
            virtual ~InPhase() noexcept;

            //! This method performs the in-phase optimization.
            /**	You should use this method for in-place or not-in-place processing and sample by sample. The inputs array and outputs array contains the spherical harmonics samples and the minimum size must be the number of harmonics.
             \f[Y^{optimized}_{l,m} = \frac{N!^2}{(N + l)!(N -l)!} Y_{l,m} \f]
             with \f$N\f$ the order of decomposition, \f$l\f$ the degree and \f$m\f$ the order.
             @param     inputs   The inputs array.
             @param     outputs  The outputs array.
             */
            virtual void process(T const* inputs, T* outputs) noexcept;
        };
    };

#ifndef DOXYGEN_SHOULD_SKIP_THIS

    template <typename T> class Optim<Hoa2d, T> : public Processor<Hoa2d, T>::Harmonics
    {
    public:

        //! The optim constructor.
        /**	The optim constructor allocates and initialize the member values to computes spherical harmonics weighted coefficients depending on a order of decomposition. The order must be at least 1.
         @param     order	The order.
         */
        Optim(const ulong order) noexcept : Processor<Hoa2d, T>::Harmonics(order)
        {
            ;
        }

        //! The optim destructor.
        /**	The optim destructor free the memory.
         */
        virtual ~Optim() noexcept
        {
            ;
        }

        //! This method performs the optimization.
        /**	You should use this method for in-place or not-in-place processing and sample by sample. The inputs array and outputs array contains the spherical harmonics samples and the minimum size must be the number of harmonics.
         @param     inputs   The inputs array.
         @param     outputs  The outputs array.
         */
        virtual void process(T const* inputs, T* outputs) noexcept = 0;

        //! The basic optim.
        /** The basic optim has no effect, it should be used (or not) with a perfect ambisonic channels arrangement where all the channels are to equal distance on a circle or a sphere, and for a listener placed at the perfect center of the circle of the sphere.
         */
        class Basic;

        //! The maxre optim.
        /** The maxre optim should be used for an auditory confined to the center of the circle of the sphere.
         */
        class MaxRe;

        //! The inphase optim.
        /** The inphase optim should be used when the auditory covers the entire channels area and when the channels arrangement is not a perfect circle or a perfect sphere or when the channels are not to equal distance.
         */
        class InPhase;
    };
<<<<<<< HEAD
    
    template <typename T> class Optim<Hoa2d, T>::Basic : public Optim<Hoa2d, T>
=======

    template <typename T> class Optim<Hoa2d, T>::Basic : public  Optim<Hoa2d, T>
>>>>>>> 0c38813f
    {
    public:

        //! The optimization constructor.
        /**	The optimization constructor allocates and initialize the member values to computes spherical harmonics weighted coefficients depending on a order of decomposition. The order must be at least 1.
         @param     order	The order.
         */
        Basic(const ulong order) noexcept :  Optim<Hoa2d, T>(order)
        {
            ;
        }

        //! The optimization destructor.
        /**	The optimization destructor free the memory.
         */
        ~Basic() noexcept
        {
            ;
        }

        //! This method performs the basic optimization.
        /**	You should use this method for in-place or not-in-place processing and sample by sample. The inputs array and outputs array contains the spherical harmonics samples and the minimum size must be the number of harmonics.
         @param     inputs   The inputs array.
         @param     outputs  The outputs array.
         */
        inline void process(T const* inputs, T* outputs) noexcept override
        {
            (*outputs++)  = (*inputs++);
            (*outputs++)  = (*inputs++);
            (*outputs++)  = (*inputs++);
            for(ulong i = 2; i <= Processor<Hoa2d, T>::Harmonics::getDecompositionOrder(); i++)
            {
                (*outputs++)  = (*inputs++);
                (*outputs++)  = (*inputs++);
            }
        }
    };
<<<<<<< HEAD
    
    template <typename T> class Optim<Hoa2d, T>::MaxRe : public Optim<Hoa2d, T>
=======

    template <typename T> class Optim<Hoa2d, T>::MaxRe : public  Optim<Hoa2d, T>
>>>>>>> 0c38813f
    {
    private:
        static T* generate(const ulong order)
        {
            T* vector = new T[order];
            for(ulong i = 1; i <= order; i++)
            {
                vector[i-1] = cos(T(i) *  T(HOA_PI) / (T)(2. * order + 2.));
            }
            return vector;
        }
        const T*  m_weights;
    public:

        //! The optimization constructor.
        /**	The optimization constructor allocates and initialize the member values to computes spherical harmonics weighted coefficients depending on a order of decomposition. The order must be at least 1.
         @param     order	The order.
         */
        MaxRe(const ulong order) noexcept :  Optim<Hoa2d, T>(order),
        m_weights(generate(order))
        {
            ;
        }

        //! The optimization destructor.
        /**	The optimization destructor free the memory.
         */
        ~MaxRe() noexcept
        {
            delete [] m_weights;
        }

        //! This method performs the max-re optimization.
        /**	You should use this method for in-place or not-in-place processing and sample by sample. The inputs array and outputs array contains the spherical harmonics samples and the minimum size must be the number of harmonics.
         @param     inputs   The inputs array.
         @param     outputs  The outputs array.
         */
        inline void process(T const* inputs, T* outputs) noexcept override
        {
            const T* weights = m_weights;
            *outputs    = *inputs;
            *(++outputs)  = *(++inputs) * *weights;
            *(++outputs)  = *(++inputs) * *weights;
            for(ulong i = 2; i <= Processor<Hoa2d, T>::Harmonics::getDecompositionOrder(); i++)
            {
                const T weight = *(++weights);
                *(++outputs) = *(++inputs) * weight;
                *(++outputs) = *(++inputs) * weight;
            }
        }
    };

    template <typename T> class Optim<Hoa2d, T>::InPhase : public  Optim<Hoa2d, T>
    {
    private:
        static T* generate(const ulong order)
        {
            T* vector = new T[order];
            const T facn = Math<T>::factorial(order);
            for(ulong i = 1; i <= order; i++)
            {
                vector[i-1] = facn / Math<T>::factorial(order - i) * facn / Math<T>::factorial(order + i);
            }
            return vector;
        }
        const T*  m_weights;
    public:

        //! The optimization constructor.
        /**	The optimization constructor allocates and initialize the member values to computes spherical harmonics weighted coefficients depending on a order of decomposition. The order must be at least 1.
         @param     order	The order.
         */
        InPhase(const ulong order) noexcept :  Optim<Hoa2d, T>(order),
        m_weights(generate(order))
        {
            ;
        }

        //! The optimization destructor.
        /**	The optimization destructor free the memory.
         */
        ~InPhase() noexcept
        {
            delete [] m_weights;
        }

        //! This method performs the in-phase optimization.
        /**	You should use this method for in-place or not-in-place processing and sample by sample. The inputs array and outputs array contains the spherical harmonics samples and the minimum size must be the number of harmonics.
         @param     inputs   The inputs array.
         @param     outputs  The outputs array.
         */
        inline void process(T const* inputs, T* outputs) noexcept override
        {
            const T* weights = m_weights;
            *outputs    = *inputs;
            *(++outputs)  = *(++inputs) * *weights;
            *(++outputs)  = *(++inputs) * *weights;
            for(ulong i = 2; i <= Processor<Hoa2d, T>::Harmonics::getDecompositionOrder(); i++)
            {
                const T weight = *(++weights);
                *(++outputs) = *(++inputs) * weight;
                *(++outputs) = *(++inputs) * weight;
            }
        }
    };

    template <typename T> class Optim<Hoa3d, T> : public Processor<Hoa3d, T>::Harmonics
    {
    public:

        //! The optim constructor.
        /**	The optim constructor allocates and initialize the member values to computes spherical harmonics weighted coefficients depending on a order of decomposition. The order must be at least 1.
         @param     order	The order.
         */
        Optim(const ulong order) noexcept : Processor<Hoa3d, T>::Harmonics(order)
        {
            ;
        }

        //! The optim destructor.
        /**	The optim destructor free the memory.
         */
        virtual ~Optim() noexcept
        {
            ;
        }

        //! This method performs the optimization.
        /**	You should use this method for in-place or not-in-place processing and sample by sample. The inputs array and outputs array contains the spherical harmonics samples and the minimum size must be the number of harmonics.
         @param     inputs   The inputs array.
         @param     outputs  The outputs array.
         */
        virtual void process(T const* inputs, T* outputs) noexcept = 0;

        //! The basic optim.
        /** The basic optim has no effect, it should be used (or not) with a perfect ambisonic channels arrangement where all the channels are to equal distance on a circle or a sphere, and for a listener placed at the perfect center of the circle of the sphere.
         */
        class Basic;

        //! The maxre optim.
        /** The maxre optim should be used for an auditory confined to the center of the circle of the sphere.
         */
        class MaxRe;

        //! The inphase optim.
        /** The inphase optim should be used when the auditory covers the entire channels area and when the channels arrangement is not a perfect circle or a perfect sphere or when the channels are not to equal distance.
         */
        class InPhase;
    };

    template <typename T> class Optim<Hoa3d, T>::Basic : public Optim<Hoa3d, T>
    {
    public:

        //! The optimization constructor.
        /**	The optimization constructor allocates and initialize the member values to computes spherical harmonics weighted coefficients depending on a order of decomposition. The order must be at least 1.
         @param     order	The order.
         */
        Basic(const ulong order) noexcept : Optim<Hoa3d, T>(order)
        {
            ;
        }

        //! The optimization destructor.
        /**	The optimization destructor free the memory.
         */
        ~Basic() noexcept
        {
            ;
        }

        //! This method performs the basic optimization.
        /**	You should use this method for in-place or not-in-place processing and sample by sample. The inputs array and outputs array contains the spherical harmonics samples and the minimum size must be the number of harmonics.
         @param     inputs   The inputs array.
         @param     outputs  The outputs array.
         */
        inline void process(T const* inputs, T* outputs) noexcept override
        {
            (*outputs++)  = (*inputs++);
            (*outputs++)  = (*inputs++);
            (*outputs++)  = (*inputs++);
            (*outputs++)  = (*inputs++);
            for(ulong i = 2; i <= Processor<Hoa3d, T>::Harmonics::getDecompositionOrder(); i++)
            {
                for(ulong j = 0; j < 2 * i + 1; j++)
                {
                    (*outputs++)    = (*inputs++);    // Hamonic [i, ~j]
                }
            }
        }
    };

    template <typename T> class Optim<Hoa3d, T>::MaxRe : public Optim<Hoa3d, T>
    {
    private:
        static T* generate(const ulong order)
        {
            T* vector = new T[order];
            for(ulong i = 1; i <= order; i++)
            {
                vector[i-1] = cos(T(i) *  T(HOA_PI) / (T)(2. * order + 2.));
            }
            return vector;
        }
        const T*  m_weights;
    public:

        //! The optimization constructor.
        /**	The optimization constructor allocates and initialize the member values to computes spherical harmonics weighted coefficients depending on a order of decomposition. The order must be at least 1.
         @param     order	The order.
         */
        MaxRe(const ulong order) noexcept : Optim<Hoa3d, T>(order),
        m_weights(generate(order))
        {
            ;
        }

        //! The optimization destructor.
        /**	The optimization destructor free the memory.
         */
        ~MaxRe() noexcept
        {
            delete [] m_weights;
        }

        //! This method performs the max-re optimization.
        /**	You should use this method for in-place or not-in-place processing and sample by sample. The inputs array and outputs array contains the spherical harmonics samples and the minimum size must be the number of harmonics.
         @param     inputs   The inputs array.
         @param     outputs  The outputs array.
         */
        inline void process(T const* inputs, T* outputs) noexcept override
        {
            const T* weights = m_weights;
            *outputs    = *inputs;
            *(++outputs)  = *(++inputs) * *weights;
            *(++outputs)  = *(++inputs) * *weights;
            *(++outputs)  = *(++inputs) * *weights;
            for(ulong i = 2; i <= Processor<Hoa3d, T>::Harmonics::getDecompositionOrder(); i++)
            {
                const T weight = *(++weights);
                for(ulong j = 0; j < 2 * i + 1; j++)
                {
                    *(++outputs) = *(++inputs) * weight;    // Hamonic [i, [-i...i]]
                }
            }
        }
    };

    template <typename T> class Optim<Hoa3d, T>::InPhase : public Optim<Hoa3d, T>
    {
    private:
        static T* generate(const ulong order)
        {
            T* vector = new T[order];
            const T facn = Math<T>::factorial(order);
            for(ulong i = 1; i <= order; i++)
            {
                vector[i-1] = facn / Math<T>::factorial(order - i) * facn / Math<T>::factorial(order + i);
            }
            return vector;
        }
        const T*  m_weights;
    public:

        //! The optimization constructor.
        /**	The optimization constructor allocates and initialize the member values to computes spherical harmonics weighted coefficients depending on a order of decomposition. The order must be at least 1.
         @param     order	The order.
         */
        InPhase(const ulong order) noexcept : Optim<Hoa3d, T>(order),
        m_weights(generate(order))
        {
            ;
        }

        //! The optimization destructor.
        /**	The optimization destructor free the memory.
         */
        ~InPhase() noexcept
        {
            delete [] m_weights;
        }

        //! This method performs the in-phase optimization.
        /**	You should use this method for in-place or not-in-place processing and sample by sample. The inputs array and outputs array contains the spherical harmonics samples and the minimum size must be the number of harmonics.
         @param     inputs   The inputs array.
         @param     outputs  The outputs array.
         */
        inline void process(T const* inputs, T* outputs) noexcept override
        {
            const T* weights = m_weights;
            *outputs    = *inputs;
            *(++outputs)  = *(++inputs) * *weights;
            *(++outputs)  = *(++inputs) * *weights;
            *(++outputs)  = *(++inputs) * *weights;
            for(ulong i = 2; i <= Processor<Hoa3d, T>::Harmonics::getDecompositionOrder(); i++)
            {
                const T weight = *(++weights);
                for(ulong j = 0; j < 2 * i + 1; j++)
                {
                    *(++outputs) = *(++inputs) * weight;    // Hamonic [i, [-i...i]]
                }
            }
        }
    };

#endif
}

#endif


<|MERGE_RESOLUTION|>--- conflicted
+++ resolved
@@ -164,13 +164,8 @@
          */
         class InPhase;
     };
-<<<<<<< HEAD
-    
-    template <typename T> class Optim<Hoa2d, T>::Basic : public Optim<Hoa2d, T>
-=======
 
     template <typename T> class Optim<Hoa2d, T>::Basic : public  Optim<Hoa2d, T>
->>>>>>> 0c38813f
     {
     public:
 
@@ -208,18 +203,13 @@
             }
         }
     };
-<<<<<<< HEAD
-    
-    template <typename T> class Optim<Hoa2d, T>::MaxRe : public Optim<Hoa2d, T>
-=======
 
     template <typename T> class Optim<Hoa2d, T>::MaxRe : public  Optim<Hoa2d, T>
->>>>>>> 0c38813f
     {
     private:
         static T* generate(const ulong order)
         {
-            T* vector = new T[order];
+            T* vector = new T(order);
             for(ulong i = 1; i <= order; i++)
             {
                 vector[i-1] = cos(T(i) *  T(HOA_PI) / (T)(2. * order + 2.));
@@ -272,7 +262,7 @@
     private:
         static T* generate(const ulong order)
         {
-            T* vector = new T[order];
+            T* vector = new T(order);
             const T facn = Math<T>::factorial(order);
             for(ulong i = 1; i <= order; i++)
             {
@@ -412,7 +402,7 @@
     private:
         static T* generate(const ulong order)
         {
-            T* vector = new T[order];
+            T* vector = new T(order);
             for(ulong i = 1; i <= order; i++)
             {
                 vector[i-1] = cos(T(i) *  T(HOA_PI) / (T)(2. * order + 2.));
@@ -468,7 +458,7 @@
     private:
         static T* generate(const ulong order)
         {
-            T* vector = new T[order];
+            T* vector = new T(order);
             const T facn = Math<T>::factorial(order);
             for(ulong i = 1; i <= order; i++)
             {
